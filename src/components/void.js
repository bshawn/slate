
import Leaf from './leaf'
import Mark from '../models/mark'
import OffsetKey from '../utils/offset-key'
import React from 'react'
<<<<<<< HEAD
=======
import ReactDOM from 'react-dom'
import keycode from 'keycode'
import noop from '../utils/noop'
>>>>>>> a6ec7889
import { IS_FIREFOX } from '../constants/environment'

/**
 * Void.
 *
 * @type {Component}
 */

class Void extends React.Component {

  /**
   * Property types.
   */

  static propTypes = {
    children: React.PropTypes.any.isRequired,
    editor: React.PropTypes.object.isRequired,
    node: React.PropTypes.object.isRequired,
    parent: React.PropTypes.object.isRequired,
    schema: React.PropTypes.object.isRequired,
    state: React.PropTypes.object.isRequired,
  };

  /**
   * When one of the wrapper elements it clicked, select the void node.
   *
   * @param {Event} e
   */

  onClick = (e) => {
    e.preventDefault()
    const { node, editor } = this.props
    const next = editor
      .getState()
      .transform()
      .collapseToStartOf(node)
      .focus()
      .apply()

    editor.onChange(next)
  }

  /**
   * Render.
   *
   * @return {Element}
   */

  render = () => {
    const { children, node } = this.props
    const Tag = node.kind == 'block' ? 'div' : 'span'

    // Make the outer wrapper relative, so the spacer can overlay it.
    const style = {
      position: 'relative'
    }

    return (
      <Tag style={style} onClick={this.onClick}>
        {this.renderSpacer()}
        <Tag contentEditable={false}>
          {children}
        </Tag>
      </Tag>
    )
  }

  /**
   * Render a fake spacer leaf, which will catch the cursor when it the void
   * node is navigated to with the arrow keys. Having this spacer there means
   * the browser continues to manage the selection natively, so it keeps track
   * of the right offset when moving across the block.
   *
   * @return {Element}
   */

  renderSpacer = () => {
    const { node } = this.props
    let style

    if (node.kind == 'block') {
      style = IS_FIREFOX
        ? {
          pointerEvents: 'none',
          width: '0px',
          height: '0px',
          lineHeight: '0px',
          visibility: 'hidden'
        }
        : {
          position: 'absolute',
          top: '0px',
          left: '-9999px',
          textIndent: '-9999px'
        }
    } else {
      style = {
        position: 'relative',
        top: '0px',
        left: '-9999px',
        textIndent: '-9999px',
      }
    }

    return (
      <span style={style}>{this.renderLeaf()}</span>
    )
  }

  /**
   * Render a fake leaf.
   *
   * @return {Element}
   */

  renderLeaf = () => {
    const { node, schema, state } = this.props
    const child = node.getFirstText()
    const ranges = child.getRanges()
    const text = ''
    const marks = Mark.createSet()
    const index = 0
    const offsetKey = OffsetKey.stringify({
      key: child.key,
      index
    })

    return (
      <Leaf
        isVoid
        renderMark={noop}
        key={offsetKey}
        schema={schema}
        state={state}
        node={child}
        parent={node}
        ranges={ranges}
        index={index}
        text={text}
        marks={marks}
      />
    )
  }

}

/**
 * Export.
 */

export default Void<|MERGE_RESOLUTION|>--- conflicted
+++ resolved
@@ -3,12 +3,7 @@
 import Mark from '../models/mark'
 import OffsetKey from '../utils/offset-key'
 import React from 'react'
-<<<<<<< HEAD
-=======
-import ReactDOM from 'react-dom'
-import keycode from 'keycode'
 import noop from '../utils/noop'
->>>>>>> a6ec7889
 import { IS_FIREFOX } from '../constants/environment'
 
 /**
